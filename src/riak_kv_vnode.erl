--- conflicted
+++ resolved
@@ -50,16 +50,12 @@
 -export([map_test/3]).
 -endif.
 
-<<<<<<< HEAD
--record(state, {idx :: partition(),
-=======
 -record(mrjob, {cachekey :: term(),
                 bkey :: term(),
                 reqid :: term(),
                 target :: pid()}).
 
 -record(state, {idx :: partition(), 
->>>>>>> b3b2c32a
                 mod :: module(),
                 modstate :: term(),
                 mapcache :: term(),
@@ -208,7 +204,6 @@
     {noreply, State};
 handle_command({mapcache, BKey,{FunName,Arg,KeyData}, MF_Res}, _Sender,
                State=#state{mapcache=Cache}) ->
-<<<<<<< HEAD
     KeyCache0 = case orddict:find(BKey, Cache) of
         error -> orddict:new();
         {ok,CDict} -> CDict
@@ -216,11 +211,6 @@
     KeyCache = orddict:store({FunName,Arg,KeyData},MF_Res,KeyCache0),
     {noreply, State#state{mapcache=orddict:store(BKey,KeyCache,Cache)}};
 handle_command({mapcache, BKey,{M,F,Arg,KeyData},MF_Res}, _Sender,
-=======
-    riak_kv_lru:put(Cache, BKey, {FunName,Arg,KeyData}, MF_Res),
-    {noreply, State};
-handle_command({mapcache, BKey,{M,F,Arg,KeyData},MF_Res}, _Sender, 
->>>>>>> b3b2c32a
                State=#state{mapcache=Cache}) ->
     riak_kv_lru:put(Cache, BKey, {M,F,Arg,KeyData}, MF_Res),
     {noreply, State};
